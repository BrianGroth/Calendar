--- conflicted
+++ resolved
@@ -1,93 +1,6 @@
-<!doctype html>
+<!DOCTYPE html>
 <html lang="en">
 <head>
-<<<<<<< HEAD
-  <meta charset="utf-8" />
-  <meta name="viewport" content="width=device-width, initial-scale=1" />
-  <title>Calendar</title>
-  <link rel="stylesheet" href="styles.css" />
-</head>
-<body>
-  <header class="app-header" role="banner">
-    <h1 id="appTitle">Calendar</h1>
-    <nav aria-label="Primary">
-      <a class="btn" href="settings.html" aria-label="Open Settings">Settings</a>
-    </nav>
-  </header>
-
-  <main id="main" role="main">
-    <section class="month-controls">
-      <button id="prevMonth" class="btn" aria-label="Previous month">←</button>
-      <h2 id="monthLabel" aria-live="polite"></h2>
-      <button id="nextMonth" class="btn" aria-label="Next month">→</button>
-    </section>
-
-    <section class="holiday-toggles" aria-label="Holiday overlays">
-      <label><input type="checkbox" id="toggleUS" /> US</label>
-      <label><input type="checkbox" id="toggleUK" /> UK</label>
-      <label><input type="checkbox" id="toggleNL" /> NL</label>
-      <button id="reloadOverlays" class="btn btn-secondary">Reload</button>
-    </section>
-
-    <section id="calendar" class="calendar" aria-label="Monthly calendar" role="grid" aria-readonly="false">
-      <!-- Grid injected by app.js -->
-    </section>
-  </main>
-
-  <!-- Add/Edit Modal -->
-  <dialog id="eventModal" aria-labelledby="eventModalTitle">
-    <form method="dialog" id="eventForm">
-      <h3 id="eventModalTitle">Add Event</h3>
-
-      <label>
-        Title
-        <input id="evtTitle" name="title" type="text" required />
-      </label>
-
-      <div class="row">
-        <label>
-          Date
-          <input id="evtDate" name="date" type="date" required />
-        </label>
-        <label>
-          Start (24h)
-          <input id="evtStart" name="startTime" type="time" />
-        </label>
-        <label>
-          End (24h)
-          <input id="evtEnd" name="endTime" type="time" />
-        </label>
-      </div>
-
-      <label>
-        URL (TripIt or other)
-        <input id="evtUrl" name="url" type="url" placeholder="https://..." />
-      </label>
-
-      <label>
-        Notes
-        <textarea id="evtNotes" name="notes" rows="3"></textarea>
-      </label>
-
-      <menu>
-        <button id="deleteBtn" class="btn danger" value="delete" type="button">Delete</button>
-        <button class="btn btn-secondary" value="cancel">Cancel</button>
-        <button class="btn" id="saveBtn" value="default">Save</button>
-      </menu>
-      <input type="hidden" id="evtId" name="id" />
-    </form>
-  </dialog>
-
-  <footer class="statusbar" role="status" aria-live="polite" id="statusBar"></footer>
-
-  <script type="module">
-    import { getSettings } from './lib/github.js';
-    import { initCalendarApp } from './app.js';
-
-    // Basic boot
-    const settings = getSettings();
-    initCalendarApp(settings);
-=======
   <meta charset="UTF-8" />
   <meta name="viewport" content="width=device-width, initial-scale=1.0" />
   <title>Shared Calendar</title>
@@ -147,7 +60,6 @@
     document.getElementById('settingsBtn').addEventListener('click', () => {
       window.location.href = 'settings.html';
     });
->>>>>>> 17f56c0b
   </script>
 </body>
 </html>